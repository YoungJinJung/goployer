package tool

import (
	"fmt"
	Logger "github.com/sirupsen/logrus"
	"log"
	"os"
	"reflect"
	"time"
)

var (
	NO_ERROR_MESSAGE_PASSED = "No Error Message exists"
	INITIAL_STATUS          = "Not Found"
	DAYTOSEC                = int64(86400)
	HOURTOSEC               = int64(3600)
)

// Check if file exists
func FileExists(filename string) bool {
	info, err := os.Stat(filename)
	if os.IsNotExist(err) {
		return false
	}
	return !info.IsDir()
}

// Error Logging
func ErrorLogging(msg string) {
	if len(msg) == 0 {
		Red(NO_ERROR_MESSAGE_PASSED)
		os.Exit(1)
	}
	Red(msg)
	os.Exit(1)
}

// Fatal Error
func FatalError(err error) {
	log.Fatalf("error: %v", err)
	os.Exit(1)
}

func isZero(v reflect.Value) bool {
	if !v.IsValid() {
		return true
	}

	switch v.Kind() {
	case reflect.Bool:
		return v.Bool() == false

	case reflect.Int, reflect.Int8, reflect.Int16, reflect.Int32, reflect.Int64:
		return v.Int() == 0

	case reflect.Uint, reflect.Uint8, reflect.Uint16, reflect.Uint32,
		reflect.Uint64, reflect.Uintptr:
		return v.Uint() == 0

	case reflect.Float32, reflect.Float64:
		return v.Float() == 0

	case reflect.Complex64, reflect.Complex128:
		return v.Complex() == 0

	case reflect.Ptr, reflect.Interface:
		return isZero(v.Elem())

	case reflect.Array:
		for i := 0; i < v.Len(); i++ {
			if !isZero(v.Index(i)) {
				return false
			}
		}
		return true

	case reflect.Slice, reflect.String, reflect.Map:
		return v.Len() == 0

	case reflect.Struct:
		for i, n := 0, v.NumField(); i < n; i++ {
			if !isZero(v.Field(i)) {
				return false
			}
		}
		return true
	// reflect.Chan, reflect.UnsafePointer, reflect.Func
	default:
		return v.IsNil()
	}
}

// IsZero reports whether v is zero struct
// Does not support cycle pointers for performance, so as json
func IsZero(v interface{}) bool {
	return isZero(reflect.ValueOf(v))
}

// IsStringInArray checks if string value is in array or not
func IsStringInArray(s string, arr []string) bool {
	for _, as := range arr {
		if as == s {
			return true
		}
	}
	return false
}

//Check timeout
func CheckTimeout(start int64, timeout time.Duration) bool {
	now := time.Now().Unix()
	timeoutSec := int64(timeout / time.Second)

	//Over timeout
	if (now - start) > timeoutSec {
		Logger.Errorf("Timeout has been exceeded : %.0f minutes", timeout.Minutes())
		os.Exit(1)
	}

	return false
}

<<<<<<< HEAD
//Get KST Timestamp
=======
>>>>>>> ba7f1a4e
func GetBaseTimeWithTimestamp(timezone string) time.Time {
	now := time.Now()

	loc, _ := time.LoadLocation(timezone)
	return now.In(loc)
}

func GetBaseTime(t time.Time) time.Time {
	return time.Date(t.Year(), t.Month(), t.Day(), 0, 0, 0, 0, t.Location())
}

func GetBaseStartTime(t time.Time) time.Time {
	return time.Date(t.Year(), t.Month(), t.Day(), t.Hour(), 0, 0, 0, t.Location()).Add(1 * time.Hour)
}

func GetTimePrefix(t time.Time) string {
	return fmt.Sprintf("%d%02d%02d", t.Year(), t.Month(), t.Day())
}<|MERGE_RESOLUTION|>--- conflicted
+++ resolved
@@ -120,10 +120,6 @@
 	return false
 }
 
-<<<<<<< HEAD
-//Get KST Timestamp
-=======
->>>>>>> ba7f1a4e
 func GetBaseTimeWithTimestamp(timezone string) time.Time {
 	now := time.Now()
 
